<<<<<<< HEAD
#Without frontend
=======
# main.py
>>>>>>> def263ee
import os
from fastapi import FastAPI, Header, HTTPException, Body, File, UploadFile, Form
import json
from fastapi.middleware.cors import CORSMiddleware
from fastapi.staticfiles import StaticFiles
from fastapi.responses import FileResponse
from dotenv import load_dotenv
from pydantic import BaseModel
from typing import List
import uvicorn

from parse_chunks import parse_chunk
from query import query_llm

load_dotenv()

app = FastAPI()

# Allow your HTML/JS to call the API
app.add_middleware(
    CORSMiddleware,
    allow_origins=["*"],  # in prod, set your domain(s)
    allow_credentials=True,
    allow_methods=["*"],
    allow_headers=["*"],
)

# Serve the /static path and an index.html at /
app.mount("/static", StaticFiles(directory="public"), name="static")


class RequestData(BaseModel):
    documents: str
    questions: List[str]


@app.get("/")
async def home():
    # Sample page
    return {'hello': 'world'}


@app.post("/hackrx/run-file")
async def run_file(
    file: UploadFile = File(...),
    questions_json: str = Form(...),
    header: str = Header(None, alias="Authorization"),
):
    # Authorization check
    auth = os.environ["HACKRX_API_KEY"]
    if not header or header != f"{auth}":
        raise HTTPException(status_code=401, detail="UNAUTHORIZED")

    # Basic validation
    if file.content_type not in ("application/pdf",):
        raise HTTPException(status_code=400, detail="Only PDF files are allowed")

    # Read the uploaded PDF into memory (bytes)
    pdf_bytes = await file.read()

    # Convert questions JSON string -> list[str]
    try:
        questions = json.loads(questions_json)
        if not isinstance(questions, list) or not all(isinstance(x, str) for x in questions):
            raise ValueError
    except Exception:
        raise HTTPException(status_code=400, detail="questions_json must be a JSON array of strings")

    # Let your existing parser handle bytes/text
    # (see small tweak to parse_chunk below)
    chunks = parse_chunk(pdf_bytes)

    return query_llm(chunks, questions)


if __name__ == "__main__":
    uvicorn.run("main:app", host="0.0.0.0", port=8000, reload=True)<|MERGE_RESOLUTION|>--- conflicted
+++ resolved
@@ -1,8 +1,4 @@
-<<<<<<< HEAD
-#Without frontend
-=======
 # main.py
->>>>>>> def263ee
 import os
 from fastapi import FastAPI, Header, HTTPException, Body, File, UploadFile, Form
 import json
